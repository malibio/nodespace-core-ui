// Main library export
import './nodeSpace.css';

export { default } from './NodeSpaceEditor';

// Export types and utilities that consumers might need
export * from './nodes';
export * from './utils';
export * from './hierarchy';
export * from './editors';
export * from './Icon';
export * from './NodeIndicator';
export * from './SlashCommandModal';

// Export persistence functionality
export * from './types/persistence';
export * from './hooks/useCollapsedStatePersistence';
export * from './components/CollapsedStateLoader';

<<<<<<< HEAD
=======
// Export chat interfaces and types
export * from './types/chat';

>>>>>>> a9047fe2
// Export the main component interface
export type { NodeSpaceEditorProps } from './NodeSpaceEditor';<|MERGE_RESOLUTION|>--- conflicted
+++ resolved
@@ -17,11 +17,8 @@
 export * from './hooks/useCollapsedStatePersistence';
 export * from './components/CollapsedStateLoader';
 
-<<<<<<< HEAD
-=======
 // Export chat interfaces and types
 export * from './types/chat';
 
->>>>>>> a9047fe2
 // Export the main component interface
 export type { NodeSpaceEditorProps } from './NodeSpaceEditor';